// main/main.js
const { app, BrowserWindow, ipcMain, desktopCapturer } = require('electron');
const path = require('path');
const fs = require('fs');
<<<<<<< HEAD
=======
const WebSocket = require('ws');
>>>>>>> 731d1eca
// Correct the require statement to use the 'nut-js' package
const { mouse, keyboard, screen, Button, Key, Point } = require("@nut-tree-fork/nut-js");

// Simple Logger utility for file logging
class Logger {
  constructor() {
    this.logFile = path.join(app.getPath('userData'), 'vibe-remote-desktop.log');
    this.maxLogSize = 10 * 1024 * 1024; // 10MB max log size

    // Clean log file if it's too large
    this.cleanLogFile();
  }

  cleanLogFile() {
    try {
      if (fs.existsSync(this.logFile)) {
        const stats = fs.statSync(this.logFile);
        if (stats.size > this.maxLogSize) {
          // Keep only the last 1MB of logs
          const content = fs.readFileSync(this.logFile, 'utf8');
          const lines = content.split('\n');
          const recentLines = lines.slice(-1000); // Keep last 1000 lines
          fs.writeFileSync(this.logFile, recentLines.join('\n'));
        }
      }
    } catch (error) {
      console.error('Failed to clean log file:', error);
    }
  }

  formatMessage(level, emoji, message) {
    const timestamp = new Date().toISOString();
    return `[${timestamp}] ${emoji} ${message}`;
  }

  write(level, emoji, message) {
    const formattedMessage = this.formatMessage(level, emoji, message);

    // Write to file
    try {
      fs.appendFileSync(this.logFile, formattedMessage + '\n');
    } catch (error) {
      // Fallback to console if file writing fails
      console.error('Failed to write to log file:', error);
    }

    // Also write to console
    console.log(formattedMessage);
  }

  info(emoji, message) { this.write('INFO', emoji, message); }
  error(emoji, message) { this.write('ERROR', emoji, message); }
  warn(emoji, message) { this.write('WARN', emoji, message); }
  debug(emoji, message) { this.write('DEBUG', emoji, message); }
}

// Initialize logger
const logger = new Logger();

logger.info("🔧", "Initializing nut-js modules...");
logger.info("🖱️", `Mouse module: ${typeof mouse}`);
logger.info("⌨️", `Keyboard module: ${typeof keyboard}`);
logger.info("📺", `Screen module: ${typeof screen}`);
logger.info("🔘", `Button module: ${typeof Button}`);
logger.info("🔑", `Key module: ${typeof Key}`);
logger.info("📍", `Point module: ${typeof Point}`);

let mainWindow;

// --- nut.js Key Mapping Helper ---
// This maps web event.key values to nut.js Key enum values
function getNutKey(key) {
    const keyMap = {
        "Enter": Key.Enter, "Backspace": Key.Backspace, "Tab": Key.Tab,
        "Escape": Key.Escape, "ArrowUp": Key.Up, "ArrowDown": Key.Down,
        "ArrowLeft": Key.Left, "ArrowRight": Key.Right, "Home": Key.Home,
        "End": Key.End, "PageUp": Key.PageUp, "PageDown": Key.PageDown,
        "Insert": Key.Insert, "Delete": Key.Delete, "F1": Key.F1, "F2": Key.F2,
        "F3": Key.F3, "F4": Key.F4, "F5": Key.F5, "F6": Key.F6, "F7": Key.F7,
        "F8": Key.F8, "F9": Key.F9, "F10": Key.F10, "F11": Key.F11, "F12": Key.F12,
        "Control": Key.LeftControl, "Alt": Key.LeftAlt, "Shift": Key.LeftShift,
        "Meta": Key.LeftSuper, // Command key on macOS, Windows key on Windows
        " ": Key.Space,
    };
    if (keyMap[key]) {
        return keyMap[key];
    }
    // For single characters, nut.js can typically take the character itself
    if (key.length === 1) {
        return key;
    }
    console.warn(`Unmapped key: '${key}'. Attempting to pass directly.`);
    return key; // Fallback
}


// --- nut.js Key Mapping Helper ---
// This maps web event.key values to nut.js Key enum values
function getNutKey(key) {
    const keyMap = {
        "Enter": Key.Enter, "Backspace": Key.Backspace, "Tab": Key.Tab,
        "Escape": Key.Escape, "ArrowUp": Key.Up, "ArrowDown": Key.Down,
        "ArrowLeft": Key.Left, "ArrowRight": Key.Right, "Home": Key.Home,
        "End": Key.End, "PageUp": Key.PageUp, "PageDown": Key.PageDown,
        "Insert": Key.Insert, "Delete": Key.Delete, "F1": Key.F1, "F2": Key.F2,
        "F3": Key.F3, "F4": Key.F4, "F5": Key.F5, "F6": Key.F6, "F7": Key.F7,
        "F8": Key.F8, "F9": Key.F9, "F10": Key.F10, "F11": Key.F11, "F12": Key.F12,
        "Control": Key.LeftControl, "Alt": Key.LeftAlt, "Shift": Key.LeftShift,
        "Meta": Key.LeftSuper, // Command key on macOS, Windows key on Windows
        " ": Key.Space,
    };
    if (keyMap[key]) {
        return keyMap[key];
    }
    // For single characters, nut.js can typically take the character itself
    if (key.length === 1) {
        return key;
    }
    console.warn(`Unmapped key: '${key}'. Attempting to pass directly.`);
    return key; // Fallback
}


function createWindow() {
  mainWindow = new BrowserWindow({
    width: 1200,
    height: 800,
    webPreferences: {
      contextIsolation: true,
      // sandbox must be false for nut-js to control the OS
      sandbox: false, 
      preload: path.join(__dirname, '../preload/preload.js'),
      nodeIntegration: false,
      enableRemoteModule: false
    }
  });

  if (process.env.NODE_ENV === 'development') {
    mainWindow.loadURL('http://localhost:5173');
  } else {
    mainWindow.loadFile(path.join(__dirname, '../renderer/dist/index.html'));
  }
<<<<<<< HEAD
=======

  // Initialize WebSocket client
  wsClient = new WebSocket('ws://localhost:8080');

  wsClient.onopen = () => {
    logger.info('🌐', 'WebSocket client connected from main process');
  };

  wsClient.onmessage = (event) => {
    // Forward messages from WebSocket server to renderer process
    if (mainWindow && mainWindow.webContents) {
      mainWindow.webContents.send('ws-message-from-main', event.data);
    }
  };

  wsClient.onclose = () => {
    logger.info('🌐', 'WebSocket client disconnected from main process');
  };

  wsClient.onerror = (error) => {
    logger.error('🌐', `WebSocket client error from main process: ${error.message}`);
  };
>>>>>>> 731d1eca
}

app.whenReady().then(() => {
  createWindow();

  app.on('activate', function () {
    if (BrowserWindow.getAllWindows().length === 0) createWindow();
  });
});

app.on('window-all-closed', function () {
  if (process.platform !== 'darwin') app.quit();
});

// IPC: getAppVersion demo
ipcMain.handle('getAppVersion', () => {
  return app.getVersion();
});

// IPC: Test handler to verify IPC communication
ipcMain.on('test-ipc', (event, data) => {
  logger.info("🧪", `Test IPC received: ${JSON.stringify(data)}`);
  event.reply('test-ipc-reply', { success: true, timestamp: Date.now() });
});

// IPC: Get log file path
ipcMain.handle('get-log-file-path', () => {
  logger.info("📄", "Log file path requested");
  return logger.logFile;
});

// IPC: Read log file content
ipcMain.handle('read-log-file', async () => {
  try {
    logger.info("📄", "Log file content requested");
    if (fs.existsSync(logger.logFile)) {
      const content = fs.readFileSync(logger.logFile, 'utf8');
      return { success: true, content };
    } else {
      return { success: false, error: 'Log file does not exist' };
    }
  } catch (error) {
    logger.error("❌", `Failed to read log file: ${error.message}`);
    return { success: false, error: error.message };
  }
});

// IPC: getScreenSources for desktopCapturer
ipcMain.handle('getScreenSources', async () => {
  return await desktopCapturer.getSources({
    types: ['window', 'screen'],
    thumbnailSize: { width: 1920, height: 1080 }
  });
});

<<<<<<< HEAD
// WebSocket functionality moved to React frontend
=======
// IPC: Send message from renderer to WebSocket server via main process
ipcMain.on('ws-message-to-main', (event, message) => {

  if (wsClient && wsClient.readyState === WebSocket.OPEN) {
    wsClient.send(message);
  }
});
>>>>>>> 731d1eca

// IPC: Handle remote input events using nut.js
ipcMain.on('handle-input-event', async (event, inputEvent) => {
    logger.info("🎯", "IPC handler called for input event");
    logger.debug("🎯", `Event object: ${JSON.stringify(event)}`);
    logger.debug("🎯", `Input event data: ${JSON.stringify(inputEvent)}`);

    try {
        logger.info("🔄", `Received remote input event: ${inputEvent.type}`);

        // Check if nut-js is available
        if (!mouse || !keyboard || !screen) {
            logger.error("❌", "nut-js modules not available");
            logger.error("❌", `Available modules: ${JSON.stringify({ mouse: !!mouse, keyboard: !!keyboard, screen: !!screen })}`);
            return;
        }

        // Get screen size using Electron's screen module instead of nut-js
        const electronScreen = require('electron').screen;
        const primaryDisplay = electronScreen.getPrimaryDisplay();
        const screenSize = primaryDisplay.workAreaSize;
        logger.info("📺", `Screen size: ${screenSize.width}x${screenSize.height}`);

        keyboard.config.autoDelayMs = 0; // For faster key presses

        // Validate coordinates
        if (inputEvent.x < 0 || inputEvent.x > 1 || inputEvent.y < 0 || inputEvent.y > 1) {
            logger.warn('⚠️', `Received out-of-bounds mouse coordinates: ${inputEvent.x}, ${inputEvent.y}`);
            return;
        }

        const scaledX = Math.round(inputEvent.x * screenSize.width);
        const scaledY = Math.round(inputEvent.y * screenSize.height);
        logger.info("🖱️", `Scaled coordinates: (${scaledX}, ${scaledY})`);

        switch(inputEvent.type) {
            case 'mousemove':
                logger.info("🖱️", `Moving mouse to: (${scaledX}, ${scaledY})`);
                try {
                    // Try direct positioning first
                    await mouse.setPosition(new Point(scaledX, scaledY));
                    logger.info("✅", "Mouse moved successfully with setPosition");
                } catch (moveError) {
                    logger.error("❌", `setPosition failed: ${moveError.message}`);
                    try {
                        // Fallback to move method
                        await mouse.move([new Point(scaledX, scaledY)]);
                        logger.info("✅", "Mouse moved successfully with move method");
                    } catch (moveError2) {
                        logger.error("❌", `move method also failed: ${moveError2.message}`);
                        // Final fallback: try relative movement
                        try {
                            const currentPos = await mouse.getPosition();
                            const deltaX = scaledX - currentPos.x;
                            const deltaY = scaledY - currentPos.y;
                            await mouse.move([new Point(deltaX, deltaY)]);
                            logger.info("✅", "Mouse moved relatively successfully");
                        } catch (relativeError) {
                            logger.error("❌", `All mouse movement methods failed: ${relativeError.message}`);
                        }
                    }
                }
                break;
            case 'mousedown':
                const buttonDown = inputEvent.button === 'left' ? Button.LEFT : inputEvent.button === 'middle' ? Button.MIDDLE : Button.RIGHT;
                logger.info("🖱️", `Pressing button: ${inputEvent.button}`);
                try {
                    await mouse.pressButton(buttonDown);
                    logger.info("✅", "Button pressed successfully");
                } catch (btnError) {
                    logger.error("❌", `Button press failed: ${btnError.message}`);
                }
                break;
            case 'mouseup':
                const buttonUp = inputEvent.button === 'left' ? Button.LEFT : inputEvent.button === 'middle' ? Button.MIDDLE : Button.RIGHT;
                logger.info("🖱️", `Releasing button: ${inputEvent.button}`);
                try {
                    await mouse.releaseButton(buttonUp);
                    logger.info("✅", "Button released successfully");
                } catch (btnError) {
                    logger.error("❌", `Button release failed: ${btnError.message}`);
                }
                break;
            case 'keydown':
                const keyToPress = getNutKey(inputEvent.key);
                logger.info("⌨️", `Pressing key: ${inputEvent.key} -> ${keyToPress}`);
                if (keyToPress) {
                    try {
                        await keyboard.pressKey(keyToPress);
                        logger.info("✅", "Key pressed successfully");
                    } catch (keyError) {
                        logger.error("❌", `Key press failed: ${keyError.message}`);
                    }
                } else {
                    logger.warn("⚠️", `Could not map key: ${inputEvent.key}`);
                }
                break;
            case 'keyup':
                const keyToRelease = getNutKey(inputEvent.key);
                logger.info("⌨️", `Releasing key: ${inputEvent.key} -> ${keyToRelease}`);
                if (keyToRelease) {
                    try {
                        await keyboard.releaseKey(keyToRelease);
                        logger.info("✅", "Key released successfully");
                    } catch (keyError) {
                        logger.error("❌", `Key release failed: ${keyError.message}`);
                    }
                } else {
                    logger.warn("⚠️", `Could not map key: ${inputEvent.key}`);
                }
                break;
            case 'scroll':
                logger.info("🖱️", `Scrolling: ${inputEvent.deltaY}`);
                if (typeof inputEvent.deltaY === 'number') {
                    try {
                        if (inputEvent.deltaY > 0) {
                            await mouse.scrollDown(5);
                            logger.info("✅", "Scrolled down successfully");
                        } else {
                            await mouse.scrollUp(5);
                            logger.info("✅", "Scrolled up successfully");
                        }
                    } catch (scrollError) {
                        logger.error("❌", `Scroll failed: ${scrollError.message}`);
                    }
                }
                break;
            default:
                logger.warn("⚠️", `Unknown input event type: ${inputEvent.type}`);
        }
    } catch (e) {
        logger.error("❌", `Error executing remote input via nut.js: ${e.message}`);
        logger.error("❌", `Stack trace: ${e.stack}`);
    }
});<|MERGE_RESOLUTION|>--- conflicted
+++ resolved
@@ -2,10 +2,6 @@
 const { app, BrowserWindow, ipcMain, desktopCapturer } = require('electron');
 const path = require('path');
 const fs = require('fs');
-<<<<<<< HEAD
-=======
-const WebSocket = require('ws');
->>>>>>> 731d1eca
 // Correct the require statement to use the 'nut-js' package
 const { mouse, keyboard, screen, Button, Key, Point } = require("@nut-tree-fork/nut-js");
 
@@ -148,31 +144,6 @@
   } else {
     mainWindow.loadFile(path.join(__dirname, '../renderer/dist/index.html'));
   }
-<<<<<<< HEAD
-=======
-
-  // Initialize WebSocket client
-  wsClient = new WebSocket('ws://localhost:8080');
-
-  wsClient.onopen = () => {
-    logger.info('🌐', 'WebSocket client connected from main process');
-  };
-
-  wsClient.onmessage = (event) => {
-    // Forward messages from WebSocket server to renderer process
-    if (mainWindow && mainWindow.webContents) {
-      mainWindow.webContents.send('ws-message-from-main', event.data);
-    }
-  };
-
-  wsClient.onclose = () => {
-    logger.info('🌐', 'WebSocket client disconnected from main process');
-  };
-
-  wsClient.onerror = (error) => {
-    logger.error('🌐', `WebSocket client error from main process: ${error.message}`);
-  };
->>>>>>> 731d1eca
 }
 
 app.whenReady().then(() => {
@@ -228,17 +199,7 @@
   });
 });
 
-<<<<<<< HEAD
 // WebSocket functionality moved to React frontend
-=======
-// IPC: Send message from renderer to WebSocket server via main process
-ipcMain.on('ws-message-to-main', (event, message) => {
-
-  if (wsClient && wsClient.readyState === WebSocket.OPEN) {
-    wsClient.send(message);
-  }
-});
->>>>>>> 731d1eca
 
 // IPC: Handle remote input events using nut.js
 ipcMain.on('handle-input-event', async (event, inputEvent) => {
@@ -373,4 +334,139 @@
         logger.error("❌", `Error executing remote input via nut.js: ${e.message}`);
         logger.error("❌", `Stack trace: ${e.stack}`);
     }
+});
+
+// IPC: Handle remote input events using nut.js
+ipcMain.on('handle-input-event', async (event, inputEvent) => {
+    logger.info("🎯", "IPC handler called for input event");
+    logger.debug("🎯", `Event object: ${JSON.stringify(event)}`);
+    logger.debug("🎯", `Input event data: ${JSON.stringify(inputEvent)}`);
+
+    try {
+        logger.info("🔄", `Received remote input event: ${inputEvent.type}`);
+
+        // Check if nut-js is available
+        if (!mouse || !keyboard || !screen) {
+            logger.error("❌", "nut-js modules not available");
+            logger.error("❌", `Available modules: ${JSON.stringify({ mouse: !!mouse, keyboard: !!keyboard, screen: !!screen })}`);
+            return;
+        }
+
+        // Get screen size using Electron's screen module instead of nut-js
+        const electronScreen = require('electron').screen;
+        const primaryDisplay = electronScreen.getPrimaryDisplay();
+        const screenSize = primaryDisplay.workAreaSize;
+        logger.info("📺", `Screen size: ${screenSize.width}x${screenSize.height}`);
+
+        keyboard.config.autoDelayMs = 0; // For faster key presses
+
+        // Validate coordinates
+        if (inputEvent.x < 0 || inputEvent.x > 1 || inputEvent.y < 0 || inputEvent.y > 1) {
+            logger.warn('⚠️', `Received out-of-bounds mouse coordinates: ${inputEvent.x}, ${inputEvent.y}`);
+            return;
+        }
+
+        const scaledX = Math.round(inputEvent.x * screenSize.width);
+        const scaledY = Math.round(inputEvent.y * screenSize.height);
+        logger.info("🖱️", `Scaled coordinates: (${scaledX}, ${scaledY})`);
+
+        switch(inputEvent.type) {
+            case 'mousemove':
+                logger.info("🖱️", `Moving mouse to: (${scaledX}, ${scaledY})`);
+                try {
+                    // Try direct positioning first
+                    await mouse.setPosition(new Point(scaledX, scaledY));
+                    logger.info("✅", "Mouse moved successfully with setPosition");
+                } catch (moveError) {
+                    logger.error("❌", `setPosition failed: ${moveError.message}`);
+                    try {
+                        // Fallback to move method
+                        await mouse.move([new Point(scaledX, scaledY)]);
+                        logger.info("✅", "Mouse moved successfully with move method");
+                    } catch (moveError2) {
+                        logger.error("❌", `move method also failed: ${moveError2.message}`);
+                        // Final fallback: try relative movement
+                        try {
+                            const currentPos = await mouse.getPosition();
+                            const deltaX = scaledX - currentPos.x;
+                            const deltaY = scaledY - currentPos.y;
+                            await mouse.move([new Point(deltaX, deltaY)]);
+                            logger.info("✅", "Mouse moved relatively successfully");
+                        } catch (relativeError) {
+                            logger.error("❌", `All mouse movement methods failed: ${relativeError.message}`);
+                        }
+                    }
+                }
+                break;
+            case 'mousedown':
+                const buttonDown = inputEvent.button === 'left' ? Button.LEFT : inputEvent.button === 'middle' ? Button.MIDDLE : Button.RIGHT;
+                logger.info("🖱️", `Pressing button: ${inputEvent.button}`);
+                try {
+                    await mouse.pressButton(buttonDown);
+                    logger.info("✅", "Button pressed successfully");
+                } catch (btnError) {
+                    logger.error("❌", `Button press failed: ${btnError.message}`);
+                }
+                break;
+            case 'mouseup':
+                const buttonUp = inputEvent.button === 'left' ? Button.LEFT : inputEvent.button === 'middle' ? Button.MIDDLE : Button.RIGHT;
+                logger.info("🖱️", `Releasing button: ${inputEvent.button}`);
+                try {
+                    await mouse.releaseButton(buttonUp);
+                    logger.info("✅", "Button released successfully");
+                } catch (btnError) {
+                    logger.error("❌", `Button release failed: ${btnError.message}`);
+                }
+                break;
+            case 'keydown':
+                const keyToPress = getNutKey(inputEvent.key);
+                logger.info("⌨️", `Pressing key: ${inputEvent.key} -> ${keyToPress}`);
+                if (keyToPress) {
+                    try {
+                        await keyboard.pressKey(keyToPress);
+                        logger.info("✅", "Key pressed successfully");
+                    } catch (keyError) {
+                        logger.error("❌", `Key press failed: ${keyError.message}`);
+                    }
+                } else {
+                    logger.warn("⚠️", `Could not map key: ${inputEvent.key}`);
+                }
+                break;
+            case 'keyup':
+                const keyToRelease = getNutKey(inputEvent.key);
+                logger.info("⌨️", `Releasing key: ${inputEvent.key} -> ${keyToRelease}`);
+                if (keyToRelease) {
+                    try {
+                        await keyboard.releaseKey(keyToRelease);
+                        logger.info("✅", "Key released successfully");
+                    } catch (keyError) {
+                        logger.error("❌", `Key release failed: ${keyError.message}`);
+                    }
+                } else {
+                    logger.warn("⚠️", `Could not map key: ${inputEvent.key}`);
+                }
+                break;
+            case 'scroll':
+                logger.info("🖱️", `Scrolling: ${inputEvent.deltaY}`);
+                if (typeof inputEvent.deltaY === 'number') {
+                    try {
+                        if (inputEvent.deltaY > 0) {
+                            await mouse.scrollDown(5);
+                            logger.info("✅", "Scrolled down successfully");
+                        } else {
+                            await mouse.scrollUp(5);
+                            logger.info("✅", "Scrolled up successfully");
+                        }
+                    } catch (scrollError) {
+                        logger.error("❌", `Scroll failed: ${scrollError.message}`);
+                    }
+                }
+                break;
+            default:
+                logger.warn("⚠️", `Unknown input event type: ${inputEvent.type}`);
+        }
+    } catch (e) {
+        logger.error("❌", `Error executing remote input via nut.js: ${e.message}`);
+        logger.error("❌", `Stack trace: ${e.stack}`);
+    }
 });