<<<<<<< HEAD
import { useState, useRef, useEffect } from 'react';
import { useWebRTC } from '../hooks/useWebRTC';
import { useRemoteControl } from '../hooks/useRemoteControl';
import { useWebSocket } from '../hooks/useWebSocket.jsx';
=======
import React, { useState, useRef, useEffect } from 'react';
import { Link } from 'react-router-dom';
import { useWebRTC } from '../hooks/useWebRTC';
import { useRemoteControl } from '../hooks/useRemoteControl';
>>>>>>> 731d1eca
import SessionControls from '../components/session/SessionControls';
import HostView from '../components/session/HostView';
import ClientView from '../components/session/ClientView';

/**
 * Refactored SessionManagement component using hooks and sub-components
 * Much cleaner and more maintainable than the original monolithic version
 */
function SessionManagement() {
  // Session state
  const [isHost, setIsHost] = useState(false);
  const [joinCode, setJoinCode] = useState('');
  const [joinCodei, setJoinCodei] = useState('');
  const [mediaStream, setMediaStream] = useState(null);
  const [isControlling, setIsControlling] = useState(false);
<<<<<<< HEAD
  const [sessionCode, setSessionCode] = useState('');
=======
>>>>>>> 731d1eca

  // Refs
  const localVideoRef = useRef(null);
  const remoteVideoRef = useRef(null);
<<<<<<< HEAD

  // WebSocket connection for signaling server (now provided by WebSocketProvider)
  const {
    sendMessage: sendWsMessage,
    subscribe,
  } = useWebSocket();

  // Use custom hooks for WebRTC and remote control functionality
  const {
    peers,
    pendingClients,
    remoteStream,
    isSessionReady,
    sessionCode: webrtcSessionCode,
    createOffer,
    removePeer,
    resetConnections,
    handleSignalingMessage,
    peerConnectionsRef,
    dataChannelsRef
  } = useWebRTC(isHost, '', joinCode, sendWsMessage);


  const {
    clientCursors,
    peersWithControl,
    handleToggleControl
  } = useRemoteControl(isHost, remoteVideoRef, dataChannelsRef, isControlling);

  // Set up WebSocket message forwarding to WebRTC hook
  useEffect(() => {
    const unsubscribe = subscribe((message) => {
      console.log('📨 [DEBUG] SessionManagement received WebSocket message:', message);
      handleSignalingMessage(message);
    });

    return unsubscribe;
  }, [subscribe, handleSignalingMessage]);

=======

  // Use custom hooks for WebRTC and remote control functionality
  const {
    peers,
    pendingClients,
    remoteStream,
    isSessionReady,
    sessionCode,
    createOffer,
    removePeer,
    resetConnections,
    peerConnectionsRef,
    dataChannelsRef
  } = useWebRTC(isHost, '', joinCode);

  const {
    clientCursors,
    peersWithControl,
    handleToggleControl
  } = useRemoteControl(isHost, remoteVideoRef, dataChannelsRef, isControlling);

>>>>>>> 731d1eca
  // Debug logging for control flow
  useEffect(() => {
    console.log("🔄 Session State Update:", {
      isHost,
      isControlling,
      sessionCode,
      joinCodei,
      peersCount: peers.length,
      peersWithControlCount: peersWithControl.size,
      clientCursorsCount: Object.keys(clientCursors).length
    });
  }, [isHost, isControlling, sessionCode, joinCodei, peers, peersWithControl, clientCursors]);

  // Test IPC communication on mount
<<<<<<< HEAD
  
=======
  useEffect(() => {
    console.log("🧪 Testing IPC communication...");

    // Set up test reply listener
    const testReplyHandler = (data) => {
      console.log("✅ IPC Test successful! Reply received:", data);
    };

    window.api.onTestIPCReply(testReplyHandler);

    // Send test message
    window.api.testIPC({ test: "ipc-communication", timestamp: Date.now() });

    // Clean up after 5 seconds
    setTimeout(() => {
      window.api.removeWsMessageListener?.(testReplyHandler);
    }, 5000);
  }, []);
>>>>>>> 731d1eca

  // Session actions
  const createSession = () => {
    setIsHost(true);
    setJoinCode('');
<<<<<<< HEAD
    sendWsMessage({ type: 'create-session' });
=======
    window.api.sendWsMessage(JSON.stringify({ type: 'create-session' }));
>>>>>>> 731d1eca
  };

  const joinSession = () => {
    if (joinCode) {
      setIsHost(false);
      setJoinCodei(joinCode)
<<<<<<< HEAD
      sendWsMessage({ type: 'join-session', sessionId: joinCode });
=======
      window.api.sendWsMessage(JSON.stringify({ type: 'join-session', sessionId: joinCode }));
>>>>>>> 731d1eca
    }
  };

  const approveClient = async (clientId, sessionId) => {
<<<<<<< HEAD
    sendWsMessage({ type: 'approve-client', clientId, sessionId });
=======
    window.api.sendWsMessage(JSON.stringify({ type: 'approve-client', clientId, sessionId }));
>>>>>>> 731d1eca

    if (mediaStream) {
      try {
        await createOffer(sessionId, clientId, mediaStream);
      } catch (error) {
        console.error(`Error creating offer for ${clientId}:`, error);
        alert("Please select a screen to share before approving clients.");
      }
    } else {
      alert("Please select a screen to share before approving clients.");
    }
  };

  const rejectClient = (clientId, sessionId) => {
<<<<<<< HEAD
    sendWsMessage({ type: 'reject-client', clientId, sessionId });
=======
    window.api.sendWsMessage(JSON.stringify({ type: 'reject-client', clientId, sessionId }));
>>>>>>> 731d1eca
  };

  const revokePeer = (clientId) => {
    removePeer(clientId);

    if (isHost && sessionCode) {
      sendWsMessage({
        type: 'peer-disconnected',
        clientId,
        sessionId: sessionCode
      });
    }
  };

  const stopSharing = () => {
    if (mediaStream) {
      mediaStream.getTracks().forEach(track => track.stop());
      setMediaStream(null);

      // Stop sharing for all connected peers
      Object.keys(peerConnectionsRef.current).forEach(revokePeer);
    }
  };

  const resetSession = () => {
    if (mediaStream) {
      mediaStream.getTracks().forEach(track => track.stop());
    }
    resetConnections();

    setIsHost(false);
    setJoinCode('');
<<<<<<< HEAD
    setJoinCodei('');
    setSessionCode('');
=======
>>>>>>> 731d1eca
    setMediaStream(null);
    setIsControlling(false);
  };

  const handleSourceSelected = (stream) => {
    setMediaStream(stream);
  };

<<<<<<< HEAD
  // Accept offer as client and send response via WebSocket
  const acceptOfferAsClient = async (offerData) => {
    if (isHost) {
      console.warn('⚠️ [DEBUG] Cannot accept offer as client when in host mode');
      return;
    }

    try {
      console.log('🔄 [DEBUG] Client accepting offer:', offerData);

      // Get the peer connection for the host
      const pc = peerConnectionsRef.current['host'];
      if (!pc) {
        console.error('❌ [DEBUG] No peer connection available for host');
        return;
      }

      // Set remote description (accept the offer)
      await pc.setRemoteDescription(new RTCSessionDescription(offerData.signal));
      console.log('✅ [DEBUG] Remote description set successfully');

      // Create answer
      const answer = await pc.createAnswer();
      await pc.setLocalDescription(answer);
      console.log('✅ [DEBUG] Answer created and set as local description');

      // Send answer back to host via WebSocket
      const answerMessage = {
        type: 'answer',
        sessionId: joinCode,
        targetId: offerData.senderId,
        signal: pc.localDescription
      };

      sendWsMessage(answerMessage);
      console.log('📤 [DEBUG] Answer sent to host:', answerMessage);

    } catch (error) {
      console.error('❌ [DEBUG] Error accepting offer as client:', error);
    }
  };

  // Expose acceptOfferAsClient function for use in child components
  const clientActions = {
    acceptOfferAsClient
  };

  // Update session code when WebRTC hook indicates session is ready
  useEffect(() => {
    console.log('🔄 [DEBUG] Sync Effect Triggered:', {
      isSessionReady,
      webrtcSessionCode,
      currentSessionCode: sessionCode
    });

    if (isSessionReady && webrtcSessionCode && !sessionCode) {
      console.log('✅ [DEBUG] Setting session code:', webrtcSessionCode);
      setSessionCode(webrtcSessionCode);
    }
  }, [isSessionReady, webrtcSessionCode]); // Removed sessionCode to prevent infinite loop
=======
  // Update session code when WebRTC hook indicates session is ready
  useEffect(() => {
    if (isSessionReady && !sessionCode) {
      // The session code will be set by the WebRTC hook's signaling message handler
      // This effect is here to handle any additional setup if needed
    }
  }, [isSessionReady, sessionCode]);
>>>>>>> 731d1eca

  // Set up video elements when streams change
  useEffect(() => {
    if (localVideoRef.current && mediaStream) {
      localVideoRef.current.srcObject = mediaStream;
    }
  }, [mediaStream]);

  useEffect(() => {
    if (remoteVideoRef.current && remoteStream) {
      remoteVideoRef.current.srcObject = remoteStream;
    }
  }, [remoteStream]);

  return (
    <div className="flex flex-col items-center justify-center h-screen bg-gradient-to-br from-purple-900 to-indigo-800 text-white p-4 overflow-y-auto">
      <h1 className="text-4xl font-extrabold my-8 animate-fade-in">Session Management</h1>

<<<<<<< HEAD
      {(!webrtcSessionCode && !joinCodei) ? (
=======
      {!sessionCode && !joinCodei ? (
>>>>>>> 731d1eca
        <SessionControls
          onCreateSession={createSession}
          onJoinSession={joinSession}
          joinCode={joinCode}
          setJoinCode={setJoinCode}
        />
      ) : (
        <div className="bg-gray-800 p-8 rounded-lg shadow-xl w-full max-w-4xl animate-scale-in">
          {isHost ? (
            <HostView
<<<<<<< HEAD
              sessionCode={webrtcSessionCode}
=======
              sessionCode={sessionCode}
>>>>>>> 731d1eca
              pendingClients={pendingClients}
              peers={peers}
              mediaStream={mediaStream}
              peersWithControl={peersWithControl}
              clientCursors={clientCursors}
              onApproveClient={approveClient}
              onRejectClient={rejectClient}
              onRevokePeer={revokePeer}
              onToggleControl={handleToggleControl}
              onStopSharing={stopSharing}
              onResetSession={resetSession}
              onSourceSelected={handleSourceSelected}
              localVideoRef={localVideoRef}
            />
          ) : (
            <ClientView
<<<<<<< HEAD
              sessionCode={webrtcSessionCode}
=======
              sessionCode={sessionCode}
>>>>>>> 731d1eca
              joinCode={joinCode}
              remoteStream={remoteStream}
              isControlling={isControlling}
              onToggleControl={setIsControlling}
              onResetSession={resetSession}
              remoteVideoRef={remoteVideoRef}
            />
          )}
        </div>
      )}
    </div>
  );
}

export default SessionManagement;<|MERGE_RESOLUTION|>--- conflicted
+++ resolved
@@ -1,14 +1,8 @@
-<<<<<<< HEAD
 import { useState, useRef, useEffect } from 'react';
 import { useWebRTC } from '../hooks/useWebRTC';
 import { useRemoteControl } from '../hooks/useRemoteControl';
 import { useWebSocket } from '../hooks/useWebSocket.jsx';
-=======
-import React, { useState, useRef, useEffect } from 'react';
-import { Link } from 'react-router-dom';
-import { useWebRTC } from '../hooks/useWebRTC';
-import { useRemoteControl } from '../hooks/useRemoteControl';
->>>>>>> 731d1eca
+
 import SessionControls from '../components/session/SessionControls';
 import HostView from '../components/session/HostView';
 import ClientView from '../components/session/ClientView';
@@ -24,143 +18,27 @@
   const [joinCodei, setJoinCodei] = useState('');
   const [mediaStream, setMediaStream] = useState(null);
   const [isControlling, setIsControlling] = useState(false);
-<<<<<<< HEAD
   const [sessionCode, setSessionCode] = useState('');
-=======
->>>>>>> 731d1eca
-
-  // Refs
-  const localVideoRef = useRef(null);
-  const remoteVideoRef = useRef(null);
-<<<<<<< HEAD
-
-  // WebSocket connection for signaling server (now provided by WebSocketProvider)
-  const {
-    sendMessage: sendWsMessage,
-    subscribe,
-  } = useWebSocket();
-
-  // Use custom hooks for WebRTC and remote control functionality
-  const {
-    peers,
-    pendingClients,
-    remoteStream,
-    isSessionReady,
-    sessionCode: webrtcSessionCode,
-    createOffer,
-    removePeer,
-    resetConnections,
-    handleSignalingMessage,
-    peerConnectionsRef,
-    dataChannelsRef
-  } = useWebRTC(isHost, '', joinCode, sendWsMessage);
-
-
-  const {
-    clientCursors,
-    peersWithControl,
-    handleToggleControl
-  } = useRemoteControl(isHost, remoteVideoRef, dataChannelsRef, isControlling);
-
-  // Set up WebSocket message forwarding to WebRTC hook
-  useEffect(() => {
-    const unsubscribe = subscribe((message) => {
-      console.log('📨 [DEBUG] SessionManagement received WebSocket message:', message);
-      handleSignalingMessage(message);
-    });
-
-    return unsubscribe;
-  }, [subscribe, handleSignalingMessage]);
-
-=======
-
-  // Use custom hooks for WebRTC and remote control functionality
-  const {
-    peers,
-    pendingClients,
-    remoteStream,
-    isSessionReady,
-    sessionCode,
-    createOffer,
-    removePeer,
-    resetConnections,
-    peerConnectionsRef,
-    dataChannelsRef
-  } = useWebRTC(isHost, '', joinCode);
-
-  const {
-    clientCursors,
-    peersWithControl,
-    handleToggleControl
-  } = useRemoteControl(isHost, remoteVideoRef, dataChannelsRef, isControlling);
-
->>>>>>> 731d1eca
-  // Debug logging for control flow
-  useEffect(() => {
-    console.log("🔄 Session State Update:", {
-      isHost,
-      isControlling,
-      sessionCode,
-      joinCodei,
-      peersCount: peers.length,
-      peersWithControlCount: peersWithControl.size,
-      clientCursorsCount: Object.keys(clientCursors).length
-    });
-  }, [isHost, isControlling, sessionCode, joinCodei, peers, peersWithControl, clientCursors]);
-
-  // Test IPC communication on mount
-<<<<<<< HEAD
-  
-=======
-  useEffect(() => {
-    console.log("🧪 Testing IPC communication...");
-
-    // Set up test reply listener
-    const testReplyHandler = (data) => {
-      console.log("✅ IPC Test successful! Reply received:", data);
-    };
-
-    window.api.onTestIPCReply(testReplyHandler);
-
-    // Send test message
-    window.api.testIPC({ test: "ipc-communication", timestamp: Date.now() });
-
-    // Clean up after 5 seconds
-    setTimeout(() => {
-      window.api.removeWsMessageListener?.(testReplyHandler);
-    }, 5000);
-  }, []);
->>>>>>> 731d1eca
+
 
   // Session actions
   const createSession = () => {
     setIsHost(true);
     setJoinCode('');
-<<<<<<< HEAD
     sendWsMessage({ type: 'create-session' });
-=======
-    window.api.sendWsMessage(JSON.stringify({ type: 'create-session' }));
->>>>>>> 731d1eca
+
   };
 
   const joinSession = () => {
     if (joinCode) {
       setIsHost(false);
       setJoinCodei(joinCode)
-<<<<<<< HEAD
       sendWsMessage({ type: 'join-session', sessionId: joinCode });
-=======
-      window.api.sendWsMessage(JSON.stringify({ type: 'join-session', sessionId: joinCode }));
->>>>>>> 731d1eca
     }
   };
 
   const approveClient = async (clientId, sessionId) => {
-<<<<<<< HEAD
     sendWsMessage({ type: 'approve-client', clientId, sessionId });
-=======
-    window.api.sendWsMessage(JSON.stringify({ type: 'approve-client', clientId, sessionId }));
->>>>>>> 731d1eca
 
     if (mediaStream) {
       try {
@@ -175,11 +53,7 @@
   };
 
   const rejectClient = (clientId, sessionId) => {
-<<<<<<< HEAD
     sendWsMessage({ type: 'reject-client', clientId, sessionId });
-=======
-    window.api.sendWsMessage(JSON.stringify({ type: 'reject-client', clientId, sessionId }));
->>>>>>> 731d1eca
   };
 
   const revokePeer = (clientId) => {
@@ -212,11 +86,8 @@
 
     setIsHost(false);
     setJoinCode('');
-<<<<<<< HEAD
     setJoinCodei('');
     setSessionCode('');
-=======
->>>>>>> 731d1eca
     setMediaStream(null);
     setIsControlling(false);
   };
@@ -225,7 +96,6 @@
     setMediaStream(stream);
   };
 
-<<<<<<< HEAD
   // Accept offer as client and send response via WebSocket
   const acceptOfferAsClient = async (offerData) => {
     if (isHost) {
@@ -286,15 +156,6 @@
       setSessionCode(webrtcSessionCode);
     }
   }, [isSessionReady, webrtcSessionCode]); // Removed sessionCode to prevent infinite loop
-=======
-  // Update session code when WebRTC hook indicates session is ready
-  useEffect(() => {
-    if (isSessionReady && !sessionCode) {
-      // The session code will be set by the WebRTC hook's signaling message handler
-      // This effect is here to handle any additional setup if needed
-    }
-  }, [isSessionReady, sessionCode]);
->>>>>>> 731d1eca
 
   // Set up video elements when streams change
   useEffect(() => {
@@ -313,11 +174,7 @@
     <div className="flex flex-col items-center justify-center h-screen bg-gradient-to-br from-purple-900 to-indigo-800 text-white p-4 overflow-y-auto">
       <h1 className="text-4xl font-extrabold my-8 animate-fade-in">Session Management</h1>
 
-<<<<<<< HEAD
       {(!webrtcSessionCode && !joinCodei) ? (
-=======
-      {!sessionCode && !joinCodei ? (
->>>>>>> 731d1eca
         <SessionControls
           onCreateSession={createSession}
           onJoinSession={joinSession}
@@ -328,11 +185,7 @@
         <div className="bg-gray-800 p-8 rounded-lg shadow-xl w-full max-w-4xl animate-scale-in">
           {isHost ? (
             <HostView
-<<<<<<< HEAD
               sessionCode={webrtcSessionCode}
-=======
-              sessionCode={sessionCode}
->>>>>>> 731d1eca
               pendingClients={pendingClients}
               peers={peers}
               mediaStream={mediaStream}
@@ -349,11 +202,7 @@
             />
           ) : (
             <ClientView
-<<<<<<< HEAD
               sessionCode={webrtcSessionCode}
-=======
-              sessionCode={sessionCode}
->>>>>>> 731d1eca
               joinCode={joinCode}
               remoteStream={remoteStream}
               isControlling={isControlling}
